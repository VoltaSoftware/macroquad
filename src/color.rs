//! Color types and helpers.

pub use colors::*;

/// A color represented by 4 floats: red, green, blue and alpha.
#[repr(C)]
#[derive(Clone, Copy, Debug, Default, PartialEq)]
pub struct Color {
    /// Red channel value from 0.0 to 1.0.
    pub r: f32,
    /// Green channel value from 0.0 to 1.0.
    pub g: f32,
    /// Blue channel value from 0.0 to 1.0.
    pub b: f32,
    /// Alpha channel value from 0.0 to 1.0.
    pub a: f32,
}

/// Build a color from 4 components of 0..255 values.
/// This was a temporary solution because [Color::from_rgba] was not a const fn due to
/// [this issue](https://github.com/rust-lang/rust/issues/57241) waiting to be resolved.
/// It is not needed anymore.
#[macro_export]
macro_rules! color_u8 {
    ($r:expr, $g:expr, $b:expr, $a:expr) => {
        Color::new(
            $r as f32 / 255.,
            $g as f32 / 255.,
            $b as f32 / 255.,
            $a as f32 / 255.,
        )
    };
}

#[test]
fn color_from_bytes() {
    assert_eq!(Color::new(1.0, 0.0, 0.0, 1.0), color_u8!(255, 0, 0, 255));
    assert_eq!(
        Color::new(1.0, 0.5, 0.0, 1.0),
        color_u8!(255, 127.5, 0, 255)
    );
    assert_eq!(
        Color::new(0.0, 1.0, 0.5, 1.0),
        color_u8!(0, 255, 127.5, 255)
    );
}

impl From<Color> for [u8; 4] {
    fn from(val: Color) -> Self {
        [
            (val.r * 255.) as u8,
            (val.g * 255.) as u8,
            (val.b * 255.) as u8,
            (val.a * 255.) as u8,
        ]
    }
}

impl From<[u8; 4]> for Color {
    fn from(val: [u8; 4]) -> Self {
        Color::new(
            val[0] as f32 / 255.,
            val[1] as f32 / 255.,
            val[2] as f32 / 255.,
            val[3] as f32 / 255.,
        )
    }
}

impl From<Color> for [f32; 4] {
    fn from(val: Color) -> Self {
        [val.r, val.g, val.b, val.a]
    }
}

impl From<[f32; 4]> for Color {
    fn from(colors: [f32; 4]) -> Color {
        Color::new(colors[0], colors[1], colors[2], colors[3])
    }
}

impl Color {
    /// Creates a new `Color` with the given red, green, blue, and alpha components.
    /// Values are expected to be between 0.0 and 1.0.
    ///
    /// # Example
    ///
    /// ```
    /// use macroquad::prelude::*;
    ///
    /// let pink = Color::new(1.00, 0.43, 0.76, 1.00);
    /// assert_eq!(pink.r, 1.00);
    /// assert_eq!(pink.g, 0.43);
    /// assert_eq!(pink.b, 0.76);
    /// assert_eq!(pink.a, 1.00);
    /// ```
    ///
    /// Note that values outside of this range are effectively clamped,
    /// and do not generate an error or warning.
    pub const fn new(r: f32, g: f32, b: f32, a: f32) -> Color {
        Color { r, g, b, a }
    }

    /// Build a color from 4 components between 0 and 255.
<<<<<<< HEAD
    /// Unfortunately it can't be const fn due to [this issue](https://github.com/rust-lang/rust/issues/57241).
    /// When const version is needed "color_u8" macro may be a workaround.
=======
>>>>>>> fbc812df
    pub const fn from_rgba(r: u8, g: u8, b: u8, a: u8) -> Color {
        Color::new(
            r as f32 / 255.,
            g as f32 / 255.,
            b as f32 / 255.,
            a as f32 / 255.,
        )
    }

    /// Build a color from a hexadecimal u32.
    ///
    /// # Example
    ///
    /// ```
    /// use macroquad::prelude::*;
    ///
    /// let light_blue = Color::from_hex(0x3CA7D5);
    /// assert_eq!(light_blue.r, 0.23529412);
    /// assert_eq!(light_blue.g, 0.654902);
    /// assert_eq!(light_blue.b, 0.8352941);
    /// assert_eq!(light_blue.a, 1.00);
    /// ```
    pub const fn from_hex(hex: u32) -> Color {
        let bytes: [u8; 4] = hex.to_be_bytes();

        Self::from_rgba(bytes[1], bytes[2], bytes[3], 255)
    }

    /// Create a vec4 of red, green, blue, and alpha components.
    pub const fn to_vec(&self) -> glam::Vec4 {
        glam::Vec4::new(self.r, self.g, self.b, self.a)
    }

    /// Create a color from a vec4 of red, green, blue, and alpha components.
    pub const fn from_vec(vec: glam::Vec4) -> Self {
        Self::new(vec.x, vec.y, vec.z, vec.w)
    }

<<<<<<< HEAD
=======
    /// Create a copy of the current color, but with a different alpha value.
>>>>>>> fbc812df
    pub const fn with_alpha(&self, alpha: f32) -> Color {
        Color::new(self.r, self.g, self.b, alpha)
    }
}

pub mod colors {
    //! Constants for some common colors.

    use super::Color;

    pub const LIGHTGRAY: Color = Color::new(0.78, 0.78, 0.78, 1.00);
    pub const GRAY: Color = Color::new(0.51, 0.51, 0.51, 1.00);
    pub const DARKGRAY: Color = Color::new(0.31, 0.31, 0.31, 1.00);
    pub const YELLOW: Color = Color::new(0.99, 0.98, 0.00, 1.00);
    pub const GOLD: Color = Color::new(1.00, 0.80, 0.00, 1.00);
    pub const ORANGE: Color = Color::new(1.00, 0.63, 0.00, 1.00);
    pub const PINK: Color = Color::new(1.00, 0.43, 0.76, 1.00);
    pub const RED: Color = Color::new(0.90, 0.16, 0.22, 1.00);
    pub const MAROON: Color = Color::new(0.75, 0.13, 0.22, 1.00);
    pub const GREEN: Color = Color::new(0.00, 0.89, 0.19, 1.00);
    pub const LIME: Color = Color::new(0.00, 0.62, 0.18, 1.00);
    pub const DARKGREEN: Color = Color::new(0.00, 0.46, 0.17, 1.00);
    pub const SKYBLUE: Color = Color::new(0.40, 0.75, 1.00, 1.00);
    pub const BLUE: Color = Color::new(0.00, 0.47, 0.95, 1.00);
    pub const DARKBLUE: Color = Color::new(0.00, 0.32, 0.67, 1.00);
    pub const PURPLE: Color = Color::new(0.78, 0.48, 1.00, 1.00);
    pub const VIOLET: Color = Color::new(0.53, 0.24, 0.75, 1.00);
    pub const DARKPURPLE: Color = Color::new(0.44, 0.12, 0.49, 1.00);
    pub const BEIGE: Color = Color::new(0.83, 0.69, 0.51, 1.00);
    pub const BROWN: Color = Color::new(0.50, 0.42, 0.31, 1.00);
    pub const DARKBROWN: Color = Color::new(0.30, 0.25, 0.18, 1.00);
    pub const WHITE: Color = Color::new(1.00, 1.00, 1.00, 1.00);
    pub const BLACK: Color = Color::new(0.00, 0.00, 0.00, 1.00);
    pub const BLANK: Color = Color::new(0.00, 0.00, 0.00, 0.00);
    pub const MAGENTA: Color = Color::new(1.00, 0.00, 1.00, 1.00);
}

#[rustfmt::skip]
pub fn hsl_to_rgb(h: f32, s: f32, l: f32) -> Color {
    let r;
    let g;
    let b;

    if s == 0.0 {  r = l; g = l; b = l; }
    else {
        fn hue_to_rgb(p: f32, q: f32, mut t: f32) -> f32 {
            if t < 0.0 { t += 1.0 }
            if t > 1.0 { t -= 1.0 }
            if t < 1.0 / 6.0 { return p + (q - p) * 6.0 * t; }
            if t < 1.0 / 2.0 { return q; }
            if t < 2.0 / 3.0 { return p + (q - p) * (2.0 / 3.0 - t) * 6.0; }
            p
        }

        let q = if l < 0.5 {
            l * (1.0 + s)
        } else {
            l + s - l * s
        };
        let p = 2.0 * l - q;
        r = hue_to_rgb(p, q, h + 1.0 / 3.0);
        g = hue_to_rgb(p, q, h);
        b = hue_to_rgb(p, q, h - 1.0 / 3.0);
    }

    Color::new(r, g, b, 1.0)
}

pub fn rgb_to_hsl(color: Color) -> (f32, f32, f32) {
    fn max(a: f32, b: f32) -> f32 {
        if a > b {
            a
        } else {
            b
        }
    }
    fn min(a: f32, b: f32) -> f32 {
        if a < b {
            a
        } else {
            b
        }
    }

    let Color { r, g, b, .. } = color;

    let max = max(max(r, g), b);
    let min = min(min(r, g), b);

    // Luminosity is the average of the max and min rgb color intensities.
    let l = (max + min) / 2.0;

    // Saturation
    let delta: f32 = max - min;
    if delta == 0.0 {
        // it's gray
        return (0.0, 0.0, l);
    }

    // it's not gray
    let s = if l < 0.5 {
        delta / (max + min)
    } else {
        delta / (2.0 - max - min)
    };

    // Hue
    let r2 = (((max - r) / 6.0) + (delta / 2.0)) / delta;
    let g2 = (((max - g) / 6.0) + (delta / 2.0)) / delta;
    let b2 = (((max - b) / 6.0) + (delta / 2.0)) / delta;

    let mut h = match max {
        x if x == r => b2 - g2,
        x if x == g => (1.0 / 3.0) + r2 - b2,
        _ => (2.0 / 3.0) + g2 - r2,
    };

    // Fix wraparounds
    if h < 0 as f32 {
        h += 1.0;
    } else if h > 1 as f32 {
        h -= 1.0;
    }

    (h, s, l)
}<|MERGE_RESOLUTION|>--- conflicted
+++ resolved
@@ -102,11 +102,6 @@
     }
 
     /// Build a color from 4 components between 0 and 255.
-<<<<<<< HEAD
-    /// Unfortunately it can't be const fn due to [this issue](https://github.com/rust-lang/rust/issues/57241).
-    /// When const version is needed "color_u8" macro may be a workaround.
-=======
->>>>>>> fbc812df
     pub const fn from_rgba(r: u8, g: u8, b: u8, a: u8) -> Color {
         Color::new(
             r as f32 / 255.,
@@ -145,10 +140,7 @@
         Self::new(vec.x, vec.y, vec.z, vec.w)
     }
 
-<<<<<<< HEAD
-=======
     /// Create a copy of the current color, but with a different alpha value.
->>>>>>> fbc812df
     pub const fn with_alpha(&self, alpha: f32) -> Color {
         Color::new(self.r, self.g, self.b, alpha)
     }
